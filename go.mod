--- conflicted
+++ resolved
@@ -10,19 +10,11 @@
 	github.com/onsi/ginkgo v1.16.5
 	github.com/onsi/gomega v1.27.6
 	github.com/pkg/errors v0.9.1
-<<<<<<< HEAD
 	gopkg.in/k8snetworkplumbingwg/multus-cni.v4 v4.0.2
 	k8s.io/api v0.28.0
 	k8s.io/apimachinery v0.28.0
 	k8s.io/client-go v0.28.0
 	k8s.io/utils v0.0.0-20230406110748-d93618cff8a2
-=======
-	gopkg.in/intel/multus-cni.v3 v3.7.1
-	k8s.io/api v0.24.0
-	k8s.io/apimachinery v0.24.0
-	k8s.io/client-go v0.24.0
-	k8s.io/utils v0.0.0-20220210201930-3a6ce19ff2f9
->>>>>>> 1b49785a
 )
 
 require (
@@ -54,45 +46,25 @@
 	github.com/weppos/publicsuffix-go v0.5.0 // indirect
 	github.com/zmap/zcrypto v0.0.0-20190729165852-9051775e6a2e // indirect
 	github.com/zmap/zlint v0.0.0-20190806154020-fd021b4cfbeb // indirect
-<<<<<<< HEAD
-	golang.org/x/crypto v0.11.0 // indirect
-	golang.org/x/net v0.13.0 // indirect
-	golang.org/x/oauth2 v0.8.0 // indirect
-	golang.org/x/sys v0.10.0 // indirect
-	golang.org/x/term v0.10.0 // indirect
-	golang.org/x/text v0.11.0 // indirect
-	golang.org/x/time v0.3.0 // indirect
-=======
 	golang.org/x/crypto v0.14.0 // indirect
 	golang.org/x/net v0.17.0 // indirect
-	golang.org/x/oauth2 v0.0.0-20211104180415-d3ed0bb246c8 // indirect
+	golang.org/x/oauth2 v0.8.0 // indirect
 	golang.org/x/sys v0.13.0 // indirect
 	golang.org/x/term v0.13.0 // indirect
 	golang.org/x/text v0.13.0 // indirect
-	golang.org/x/time v0.0.0-20220210224613-90d013bbcef8 // indirect
-	golang.org/x/xerrors v0.0.0-20200804184101-5ec99f83aff1 // indirect
->>>>>>> 1b49785a
+	golang.org/x/time v0.3.0 // indirect
 	google.golang.org/appengine v1.6.7 // indirect
 	google.golang.org/protobuf v1.30.0 // indirect
 	gopkg.in/inf.v0 v0.9.1 // indirect
 	gopkg.in/natefinch/lumberjack.v2 v2.0.0 // indirect
 	gopkg.in/tomb.v1 v1.0.0-20141024135613-dd632973f1e7 // indirect
 	gopkg.in/yaml.v2 v2.4.0 // indirect
-<<<<<<< HEAD
 	gopkg.in/yaml.v3 v3.0.1 // indirect
 	k8s.io/klog/v2 v2.100.1 // indirect
 	k8s.io/kube-openapi v0.0.0-20230717233707-2695361300d9 // indirect
 	sigs.k8s.io/json v0.0.0-20221116044647-bc3834ca7abd // indirect
 	sigs.k8s.io/structured-merge-diff/v4 v4.2.3 // indirect
 	sigs.k8s.io/yaml v1.3.0 // indirect
-=======
-	gopkg.in/yaml.v3 v3.0.0-20210107192922-496545a6307b // indirect
-	k8s.io/klog/v2 v2.60.1 // indirect
-	k8s.io/kube-openapi v0.0.0-20220328201542-3ee0da9b0b42 // indirect
-	sigs.k8s.io/json v0.0.0-20211208200746-9f7c6b3444d2 // indirect
-	sigs.k8s.io/structured-merge-diff/v4 v4.2.1 // indirect
-	sigs.k8s.io/yaml v1.2.0 // indirect
->>>>>>> 1b49785a
 )
 
 replace github.com/gogo/protobuf => github.com/gogo/protobuf v1.3.2